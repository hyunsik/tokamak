--- conflicted
+++ resolved
@@ -1,36 +1,21 @@
 # Preliminary
-<<<<<<< HEAD
-This documentation mostly addresses overall production design of Tokamak rather than implementation issues.
+This documentation mostly addresses overall production design of Tokamak rather
+than implementation issues.
 
 # Design Goals
-* Easy to embed and interoperate general-purposed programming languages
-* Look like a functional programming language which is executed across cluster nodes.
+* Easy to embed and interoperate general-purposed programming languages.
+* Look like a functional programming language which can be executed across
+cluster nodes.
 * Basically it will be an array processing system.
-* Declarative language support and query optimization
+* Declarative language support and query optimization.
   * You don't need to care about optimization, just write your logics.
-* Highly parallel and distributed computing on local clusters or cloud environments which provide high-bandwidth networks.
+* Highly parallel and distributed computing on local clusters or cloud
+environments which provide high-bandwidth networks.
 * Easy configuration (for cloud environment and large clusters)
-* Fast job execution is the first goal. Thus, other goals like fault-tolerance will be guaranteed only when they are explicitly specified.
-* Primarily designed for in-memory processing, like DRAM or extremely fast non volatile memory.
-=======
-This documentation mostly address the overall production design of Tokamak 
-rather than the implementation issues.
-
-# Design Goals
-* Easy to embed and interoperate general-purposed programming languages
-* Look like a functional programming language which are executed across 
-cluster nodes.
-* Basically it will be an array computing system.
-* Declarative language support and query optimization
-  * You don't need to think about optimization, just write your logics.
-* Highly parallel and distributed computing in local clusters or cloud 
-environments which provide high bandwidth networks.
-* Easy configuration (for cloud environment and large clusters)
-* Only if necessary, fault tolerance will be guaranteed. Otherwise, it 
-finishes jobs as faster as possible.
-* Primarily designed for in-memory storages, like DRAM or extremely fast
-non volatile memory.
->>>>>>> 600703cf
+* Fast job execution is the first goal. Other goals like fault-tolerance
+will be guaranteed only when they are explicitly specified.
+* Primarily designed for in-memory storage types, like DRAM or extremely fast
+non-volatile memory.
 * Primarily targets ~ TB sized input data
 * Workload will be interactive if cluster resources are sufficiently available.
 
